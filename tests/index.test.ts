import nock from 'nock'
import path from 'path'
import { Toolkit } from '../src'

describe('Toolkit', () => {
  let toolkit: Toolkit
  let logger: any

  beforeEach(() => {
    logger = {
      error: jest.fn(),
      log: jest.fn(),
      warn: jest.fn()
    }
    toolkit = new Toolkit({ logger })
  })

  describe('#github', () => {
    it('returns a GitHub client', () => {
      expect(toolkit.github).toBeInstanceOf(Object)
    })

    it('returns a GraphQL function on `.graphql`', async () => {
      expect(toolkit.github.graphql).toBeInstanceOf(Function)

      const scoped = nock('https://api.github.com')
        .post('/graphql').reply(200, { data: { errors: [] } })

      await toolkit.github.graphql('query { }')
      expect(scoped.isDone()).toBe(true)
    })
  })

  describe('#getFile', () => {
    it('gets the contents of a file', () => {
      const actual = toolkit.getFile('README.md')
      expect(actual).toMatchSnapshot()
    })

    it('gets the contents of a file with custom encoding', () => {
      const actual = toolkit.getFile('README.md', 'base64')
      expect(actual).toMatchSnapshot()
    })

    it('throws if the file could not be found', () => {
      const actual = () => toolkit.getFile('DONTREADME.md')
      expect(actual).toThrowErrorMatchingSnapshot()
    })
  })

  describe('#getPackageJSON', () => {
    it('returns the package.json file as a JSON object', () => {
      const actual = toolkit.getPackageJSON()
      expect(actual).toMatchSnapshot()
    })

    it('throws if the package.json file could not be found', () => {
      toolkit.workspace = path.join(__dirname, 'fixtures', 'workspaces', 'no-package-json')
      const actual = () => toolkit.getPackageJSON()
      expect(actual).toThrowErrorMatchingSnapshot()
    })
  })

  describe('#config', () => {
    it('returns a property in the package.json', () => {
      const actual = toolkit.config('action')
      expect(actual).toEqual({ foo: true })
    })

    it('returns a parsed YAML file', () => {
      const actual = toolkit.config('action.yml')
      expect(actual).toEqual({ foo: true })
    })

    it('returns a .rc file as JSON', () => {
      const actual = toolkit.config('.actionrc')
      expect(actual).toEqual({ foo: true })
    })
  })

  describe('#runInWorkspace', () => {
    it('runs the command in the workspace', async () => {
      const result = await toolkit.runInWorkspace('echo', 'hello')
      expect(result).toMatchSnapshot()
      expect(result.stdout).toBe('hello')
    })

    it('runs the command in the workspace with some options', async () => {
      const result = await toolkit.runInWorkspace('throw', undefined, { reject: false })
      expect(result).toMatchSnapshot()
    })
  })
})

<<<<<<< HEAD
  describe('#warnForMissingEnvVars', () => {
    it('throws with the expected string', () => {
      delete process.env.HOME
      expect(() => new Toolkit()).toThrowErrorMatchingSnapshot()
    })
=======
describe('Toolkit#constructor', () => {
  let logger: any
  let exit: (code?: number) => never

  beforeEach(() => {
    logger = {
      error: jest.fn(),
      log: jest.fn(),
      warn: jest.fn()
    }
    exit = global.process.exit
    const p = global.process as any
    p.exit = jest.fn()
  })

  it('exits if the event is not allowed with an array of events', () => {
    // tslint:disable-next-line:no-unused-expression
    new Toolkit({ logger, event: ['pull_request'] })
    expect(process.exit).toHaveBeenCalledWith(1)
    expect(logger.error.mock.calls).toMatchSnapshot()
  })

  it('does not exit if the event is one of the allowed with an array of events', () => {
    // tslint:disable-next-line:no-unused-expression
    new Toolkit({ logger, event: ['pull_request', 'issues'] })
    expect(process.exit).not.toHaveBeenCalled()
    expect(logger.error).not.toHaveBeenCalled()
  })

  it('exits if the event is not allowed with a single event', () => {
    // tslint:disable-next-line:no-unused-expression
    new Toolkit({ logger, event: 'pull_request' })
    expect(process.exit).toHaveBeenCalledWith(1)
    expect(logger.error.mock.calls).toMatchSnapshot()
  })

  it('exits if the event is not allowed with an array of events with actions', () => {
    // tslint:disable-next-line:no-unused-expression
    new Toolkit({ logger, event: ['pull_request.opened'] })
    expect(process.exit).toHaveBeenCalledWith(1)
    expect(logger.error.mock.calls).toMatchSnapshot()
  })

  it('exits if the event is not allowed with a single event with an action', () => {
    // tslint:disable-next-line:no-unused-expression
    new Toolkit({ logger, event: 'pull_request.opened' })
    expect(process.exit).toHaveBeenCalledWith(1)
    expect(logger.error.mock.calls).toMatchSnapshot()
  })

  it('logs the expected string with missing env vars', () => {
    delete process.env.HOME
    new Toolkit({ logger }) // tslint:disable-line:no-unused-expression
    expect(logger.warn.mock.calls).toMatchSnapshot()
  })

  afterEach(() => {
    global.process.exit = exit
>>>>>>> ef22f00b
  })
})<|MERGE_RESOLUTION|>--- conflicted
+++ resolved
@@ -90,15 +90,17 @@
       expect(result).toMatchSnapshot()
     })
   })
+
+  describe('#warnForMissingEnvVars', () => {
+    it('throws with the expected string', () => {
+      const home = process.env.HOME
+      delete process.env.HOME
+      expect(() => new Toolkit()).toThrowErrorMatchingSnapshot()
+      process.env.HOME = home
+    })
+  })
 })
 
-<<<<<<< HEAD
-  describe('#warnForMissingEnvVars', () => {
-    it('throws with the expected string', () => {
-      delete process.env.HOME
-      expect(() => new Toolkit()).toThrowErrorMatchingSnapshot()
-    })
-=======
 describe('Toolkit#constructor', () => {
   let logger: any
   let exit: (code?: number) => never
@@ -149,14 +151,7 @@
     expect(logger.error.mock.calls).toMatchSnapshot()
   })
 
-  it('logs the expected string with missing env vars', () => {
-    delete process.env.HOME
-    new Toolkit({ logger }) // tslint:disable-line:no-unused-expression
-    expect(logger.warn.mock.calls).toMatchSnapshot()
-  })
-
   afterEach(() => {
     global.process.exit = exit
->>>>>>> ef22f00b
   })
 })